--- conflicted
+++ resolved
@@ -36,9 +36,6 @@
 
 ### IDEA
 
-<<<<<<< HEAD
-A Run Configuration is provided for IntelliJ IDEA. To make it work you should set the location of your Ghidra installation by adding the `GHIDRA_INSTALL_DIR` Path Variable under `File->Settings->Path Variables`.
-=======
 A Run Configuration is provided for IntelliJ IDEA. To make it work you should: 
 
 * Run IDEA with the `GHIDRA_INSTALL_DIR` environment variable set to your Ghidra release (not source!) directory.
@@ -46,7 +43,6 @@
 
 If everything is set up correctly IDEA should recognize the Gradle project and load external dependencies referenced by the Run Configuration from the referenced Ghidra directory. If everything is right you should see that `Use classpath of module` is set to `-cp R4Ghidra.main` in the Run Configuration GUI, and no errors are shown. You'll get a `ClassNotFoundException` when trying to use the Run Configuration if external dependencies were not discovered as expected. 
 
->>>>>>> f55dde13
 
 ## Installation
 
